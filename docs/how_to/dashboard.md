--- conflicted
+++ resolved
@@ -122,11 +122,9 @@
     print("-" * 50)
 
 ```
-<<<<<<< HEAD
+
 `datasets` is a list of [`DatasetPreview`](../../api/ports/#focoos.ports.DatasetPreview) objects that contains the following information:
-=======
-`datasets` is a list of [`DatasetMetadata`](/focoos/api/ports/#focoos.ports.DatasetMetadata) objects that contains the following information:
->>>>>>> b3316a98
+
 
 - `name`: The name of the dataset.
 - `ref`: The reference of the dataset.
